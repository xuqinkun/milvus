--- conflicted
+++ resolved
@@ -7,13 +7,9 @@
 ## Bug
 
 ## Improvement
-<<<<<<< HEAD
-- MS-556 - Add Job Definition in Scheduler
-
-=======
 - MS-552 - Add and change the easylogging library
 - MS-553 - Refine cache code
->>>>>>> b931e544
+- MS-556 - Add Job Definition in Scheduler
 
 ## New Feature
 
