--- conflicted
+++ resolved
@@ -23,9 +23,6 @@
     if(index_size > 0) {//ensure larger than zero, unit is MB
         opt.index_trigger_size = (size_t)index_size * engine::ONE_MB;
     }
-    ConfigNode& serverConfig = ServerConfig::GetInstance().GetConfig(CONFIG_SERVER);
-    opt.mode = serverConfig.GetValue(CONFIG_CLUSTER_MODE, "single");
-//    std::cout << "mode = " << opt.mode << std::endl;
 
     //set archive config
     engine::ArchiveConf::CriteriaT criterial;
@@ -48,13 +45,8 @@
 
     zilliz::milvus::engine::DB::Open(opt, &db_);
     if(db_ == nullptr) {
-<<<<<<< HEAD
-        SERVER_LOG_ERROR << "Failed to open db. Provided database uri = " << opt.meta.backend_uri;
-        throw ServerException(SERVER_NULL_POINTER, "Failed to open db");
-=======
         std::cout << "ERROR! Failed to open database" << std::endl;
         kill(0, SIGUSR1);
->>>>>>> 116be69c
     }
 }
 
