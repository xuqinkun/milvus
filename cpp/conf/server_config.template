server_config:
  address: 0.0.0.0            # milvus server ip address
  port: 19530                 # the port milvus listen to, default: 19530, range: 1025 ~ 65534
  gpu_index: 0                # the gpu milvus use, default: 0, range: 0 ~ gpu number - 1
  mode: single                # milvus deployment type: single, cluster, read_only

db_config:
  db_path: @MILVUS_DB_PATH@             # milvus data storage path
  db_slave_path:                        # secondry data storage path, split by semicolon
  parallel_reduce: false                # use multi-threads to reduce topk result

  # URI format: dialect://username:password@host:port/database
  # All parts except dialect are optional, but you MUST include the delimiters
  # Currently dialect supports mysql or sqlite
  db_backend_url: sqlite://:@:/

  archive_disk_threshold: 0        # triger archive action if storage size exceed this value, 0 means no limit, unit: GB
  archive_days_threshold: 0        # files older than x days will be archived, 0 means no limit, unit: day
  insert_buffer_size: 4            # maximum insert buffer size allowed, default: 4, unit: GB, should be at least 1 GB.
                                   # the sum of insert_buffer_size and cpu_cache_capacity should be less than total memory, unit: GB

metric_config:
  is_startup: off                       # if monitoring start: on, off
  collector: prometheus                 # metrics collector: prometheus
  prometheus_config:                    # following are prometheus configure
    port: 8080                          # the port prometheus use to fetch metrics
    push_gateway_ip_address: 127.0.0.1  # push method configure: push gateway ip address
    push_gateway_port: 9091             # push method configure: push gateway port

cache_config:
  cpu_cache_capacity: 16            # how many memory are used as cache, unit: GB, range: 0 ~ less than total memory
  cpu_cache_free_percent: 0.85      # old data will be erased from cache when cache is full, this value specify how much memory should be kept, range: greater than zero ~ 1.0
  insert_cache_immediately: false   # insert data will be load into cache immediately for hot query
  gpu_cache_capacity: 5             # how many memory are used as cache in gpu, unit: GB, RANGE: 0 ~ less than total memory
  gpu_cache_free_percent: 0.85      # old data will be erased from cache when cache is full, this value specify how much memory should be kept, range: greater than zero ~ 1.0
  gpu_ids: 0,1                      # gpu id

engine_config:
  use_blas_threshold: 20
  omp_thread_num: 0             # how many compute threads be used by engine, 0 means use all cpu core to compute

resource_config:
  # resource list, length: 0~N
  # please set a DISK resource and a CPU resource least, or system will not return query result.
  #
  # example:
  # resource_name:               # resource name, just using in connections below
  #   type: DISK                 # resource type, optional: DISK/CPU/GPU
  #   memory: 256                # memory size, unit: GB
  #   device_id: 0
  #   enable_loader: true        # if is enable loader, optional: true, false
  #   enable_executor: false     # if is enable executor, optional: true, false

  resources:
    ssda:
      type: DISK
      memory: 2048
      device_id: 0
      enable_loader: true
      enable_executor: false

    cpu:
      type: CPU
      memory: 64
      device_id: 0
      enable_loader: true
      enable_executor: false

    gpu0:
      type: GPU
      memory: 6
      device_id: 0
      enable_loader: false
      enable_executor: false

<<<<<<< HEAD
    gtx1660:
      type: GPU
      memory: 6
      device_id: 1
      enable_loader: false
      enable_executor: false
=======
#    gtx1660:
#      type: GPU
#      memory: 6
#      device_id: 1
#      enable_loader: true
#      enable_executor: true
>>>>>>> 01f2db33

  # connection list, length: 0~N
  # format: -${resource_name}===${resource_name}
  connections:
    - ssda===cpu
    - cpu===gpu0
#    - cpu===gtx1660
<|MERGE_RESOLUTION|>--- conflicted
+++ resolved
@@ -73,21 +73,19 @@
       enable_loader: false
       enable_executor: false
 
-<<<<<<< HEAD
     gtx1660:
       type: GPU
       memory: 6
       device_id: 1
       enable_loader: false
       enable_executor: false
-=======
+
 #    gtx1660:
 #      type: GPU
 #      memory: 6
 #      device_id: 1
 #      enable_loader: true
 #      enable_executor: true
->>>>>>> 01f2db33
 
   # connection list, length: 0~N
   # format: -${resource_name}===${resource_name}
