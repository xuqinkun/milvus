# Changelog

Please mark all change in change log and use the ticket from JIRA.

# Milvus 0.5.0 (TODO)

## Bug
- MS-568 - Fix gpuresource free error
- MS-572 - Milvus crash when get SIGINT
- MS-577 - Unittest Query randomly hung
- MS-587 - Count get wrong result after adding vectors and index built immediately
- MS-599 - Search wrong result when table created with metric_type: IP
- MS-601 - Docker logs error caused by get CPUTemperature error
- MS-620 - Get table row counts display wrong error code
- MS-622 - Delete vectors should be failed if date range is invalid
- MS-624 - Search vectors failed if time ranges long enough
- MS-637 - Out of memory when load too many tasks
- MS-639 - SQ8H index created failed and server hang
- MS-640 - Cache object size calculate incorrect
- MS-641 - Segment fault(signal 11) in PickToLoad
- MS-644 - Search crashed with index-type: flat
- MS-647 - [monitor] grafana display average cpu-temp
- MS-652 - IVFSQH quantization double free
<<<<<<< HEAD
- MS-653 - When config check fail, Milvus close without message
=======
- MS-605 - Server going down during searching vectors
- MS-654 - Describe index timeout when building index
- MS-658 - Fix SQ8 Hybrid can't search
>>>>>>> 2ce91b6c

## Improvement
- MS-552 - Add and change the easylogging library
- MS-553 - Refine cache code
- MS-555 - Remove old scheduler
- MS-556 - Add Job Definition in Scheduler
- MS-557 - Merge Log.h
- MS-558 - Refine status code
- MS-562 - Add JobMgr and TaskCreator in Scheduler
- MS-566 - Refactor cmake
- MS-574 - Milvus configuration refactor
- MS-578 - Make sure milvus5.0 don't crack 0.3.1 data
- MS-585 - Update namespace in scheduler
- MS-606 - Speed up result reduce
- MS-608 - Update TODO names
- MS-609 - Update task construct function
- MS-611 - Add resources validity check in ResourceMgr
- MS-614 - Preload table at startup
- MS-619 - Add optimizer class in scheduler
- MS-626 - Refactor DataObj to support cache any type data
- MS-648 - Improve unittest
- MS-655 - Upgrade SPTAG

## New Feature
- MS-627 - Integrate new index: IVFSQHybrid
- MS-631 - IVFSQ8H Index support
- MS-636 - Add optimizer in scheduler for FAISS_IVFSQ8H

## Task
- MS-554 - Change license to Apache 2.0
- MS-561 - Add contributing guidelines, code of conduct and README docs
- MS-567 - Add NOTICE.md
- MS-569 - Complete the NOTICE.md
- MS-575 - Add Clang-format & Clang-tidy & Cpplint
- MS-586 - Remove BUILD_FAISS_WITH_MKL option
- MS-590 - Refine cmake code to support cpplint
- MS-600 - Reconstruct unittest code
- MS-602 - Remove zilliz namespace
- MS-610 - Change error code base value from hex to decimal
- MS-624 - Re-organize project directory for open-source
- MS-635 - Add compile option to support customized faiss

# Milvus 0.4.0 (2019-09-12)

## Bug
- MS-119 - The problem of combining the log files
- MS-121 - The problem that user can't change the time zone
- MS-411 - Fix metric unittest linking error
- MS-412 - Fix gpu cache logical error
- MS-416 - ExecutionEngineImpl::GpuCache has not return value cause crash
- MS-417 - YAML sequence load disable cause scheduler startup failed
- MS-413 - Create index failed and server exited
- MS-427 - Describe index error after drop index
- MS-432 - Search vectors params nprobe need to check max number
- MS-431 - Search vectors params nprobe: 0/-1, expected result: raise exception
- MS-331 - Crate Table : when table exists, error code is META_FAILED(code=15) rather than ILLEGAL TABLE NAME(code=9))
- MS-430 - Search no result if index created with FLAT
- MS-443 - Create index hang again
- MS-436 - Delete vectors failed if index created with index_type: IVF_FLAT/IVF_SQ8
- MS-449 - Add vectors twice success, once with ids, the other no ids
- MS-450 - server hang after run stop_server.sh
- MS-458 - Keep building index for one file when no gpu resource
- MS-461 - Mysql meta unittest failed
- MS-462 - Run milvus server twices, should display error
- MS-463 - Search timeout
- MS-467 - mysql db test failed
- MS-470 - Drop index success, which table not created
- MS-471 - code coverage run failed
- MS-492 - Drop index failed if index have been created with index_type: FLAT
- MS-493 - Knowhere unittest crash
- MS-453 - GPU search error when nprobe set more than 1024
- MS-474 - Create index hang if use branch-0.3.1 server config
- MS-510 - unittest out of memory and crashed
- MS-507 - Dataset 10m-512, index type sq8，performance in-normal when set CPU_CACHE to 16 or 64
- MS-543 - SearchTask fail without exception
- MS-582 - grafana displays changes frequently

## Improvement
- MS-327 - Clean code for milvus
- MS-336 - Scheduler interface
- MS-344 - Add TaskTable Test
- MS-345 - Add Node Test
- MS-346 - Add some implementation of scheduler to solve compile error
- MS-348 - Add ResourceFactory Test
- MS-350 - Remove knowhere submodule
- MS-354 - Add task class and interface in scheduler
- MS-355 - Add copy interface in ExcutionEngine
- MS-357 - Add minimum schedule function
- MS-359 - Add cost test in new scheduler
- MS-361 - Add event in resource
- MS-364 - Modify tasktableitem in tasktable
- MS-365 - Use tasktableitemptr instead in event
- MS-366 - Implement TaskTable
- MS-368 - Implement cost.cpp
- MS-371 - Add TaskTableUpdatedEvent
- MS-373 - Add resource test
- MS-374 - Add action definition
- MS-375 - Add Dump implementation for Event
- MS-376 - Add loader and executor enable flag in Resource avoid diskresource execute task
- MS-377 - Improve process thread trigger in ResourceMgr, Scheduler and TaskTable
- MS-378 - Debug and Update normal_test in scheduler unittest
- MS-379 - Add Dump implementation in Resource
- MS-380 - Update resource loader and executor, work util all finished
- MS-383 - Modify condition variable usage in scheduler
- MS-384 - Add global instance of ResourceMgr and Scheduler
- MS-389 - Add clone interface in Task
- MS-390 - Update resource construct function
- MS-391 - Add PushTaskToNeighbourHasExecutor action
- MS-394 - Update scheduler unittest
- MS-400 - Add timestamp record in task state change function
- MS-402 - Add dump implementation for TaskTableItem
- MS-406 - Add table flag for meta
- MS-403 - Add GpuCacheMgr
- MS-404 - Release index after search task done avoid memory increment continues
- MS-405 - Add delete task support
- MS-407 - Reconstruct MetricsCollector
- MS-408 - Add device_id in resource construct function
- MS-409 - Using new scheduler
- MS-413 - Remove thrift dependency
- MS-410 - Add resource config comment
- MS-414 - Add TaskType in Scheduler::Task
- MS-415 - Add command tasktable to dump all tasktables
- MS-418 - Update server_config.template file, set CPU compute only default
- MS-419 - Move index_file_size from IndexParam to TableSchema
- MS-421 - Add TaskLabel in scheduler
- MS-422 - Support DeleteTask in Multi-GpuResource case
- MS-428 - Add PushTaskByDataLocality in scheduler
- MS-440 - Add DumpTaskTables in sdk
- MS-442 - Merge Knowhere
- MS-445 - Rename CopyCompleted to LoadCompleted
- MS-451 - Update server_config.template file, set GPU compute default
- MS-455 - Distribute tasks by minimal cost in scheduler
- MS-460 - Put transport speed as weight when choosing neighbour to execute task
- MS-459 - Add cache for pick function in tasktable
- MS-476 - Improve search performance
- MS-482 - Change search stream transport to unary in grpc
- MS-487 - Define metric type in CreateTable
- MS-488 - Improve code format in scheduler
- MS-495 - cmake: integrated knowhere
- MS-496 - Change the top_k limitation from 1024 to 2048
- MS-502 - Update tasktable_test in scheduler
- MS-504 - Update node_test in scheduler
- MS-505 - Install core unit test and add to coverage
- MS-508 - Update normal_test in scheduler
- MS-532 - Add grpc server unittest
- MS-511 - Update resource_test in scheduler
- MS-517 - Update resource_mgr_test in scheduler
- MS-518 - Add schedinst_test in scheduler
- MS-519 - Add event_test in scheduler
- MS-520 - Update resource_test in scheduler
- MS-524 - Add some unittest in event_test and resource_test
- MS-525 - Disable parallel reduce in SearchTask
- MS-527 - Update scheduler_test and enable it
- MS-528 - Hide some config used future
- MS-530 - Add unittest for SearchTask->Load
- MS-531 - Disable next version code
- MS-533 - Update resource_test to cover dump function
- MS-523 - Config file validation
- MS-539 - Remove old task code
- MS-546 - Add simple mode resource_config
- MS-570 - Add prometheus docker-compose file
- MS-576 - Scheduler refactor
- MS-592 - Change showtables stream transport to unary

## New Feature
- MS-343 - Implement ResourceMgr
- MS-338 - NewAPI: refine code to support CreateIndex
- MS-339 - NewAPI: refine code to support DropIndex
- MS-340 - NewAPI: implement DescribeIndex

## Task
- MS-297 - disable mysql unit test

# Milvus 0.3.1 (2019-07-10)

## Bug

- MS-148 - Disable cleanup if mode is read only
- MS-149 - Fixed searching only one index file issue in distributed mode
- MS-153 - Fix c_str error when connecting to MySQL
- MS-157 - Fix changelog
- MS-190 - Use env variable to switch mem manager and fix cmake
- MS-217 - Fix SQ8 row count bug
- MS-224 - Return AlreadyExist status in MySQLMetaImpl::CreateTable if table already exists
- MS-232 - Add MySQLMetaImpl::UpdateTableFilesToIndex and set maximum_memory to default if config value = 0
- MS-233 - Remove mem manager log
- MS-230 - Change parameter name: Maximum_memory to insert_buffer_size
- MS-234 - Some case cause background merge thread stop
- MS-235 - Some test cases random fail
- MS-236 - Add MySQLMetaImpl::HasNonIndexFiles
- MS-257 - Update bzip2 download url
- MS-288 - Update compile scripts
- MS-330 - Stability test failed caused by server core dumped
- MS-347 - Build index hangs again
- MS-382 - fix MySQLMetaImpl::CleanUpFilesWithTTL unknown column bug

## Improvement
- MS-156 - Add unittest for merge result functions
- MS-152 - Delete assert in MySQLMetaImpl and change MySQLConnectionPool impl
- MS-204 - Support multi db_path
- MS-206 - Support SQ8 index type
- MS-208 - Add buildinde interface for C++ SDK
- MS-212 - Support Inner product metric type
- MS-241 - Build Faiss with MKL if using Intel CPU; else build with OpenBlas
- MS-242 - Clean up cmake and change MAKE_BUILD_ARGS to be user defined variable
- MS-245 - Improve search result transfer performance
- MS-248 - Support AddVector/SearchVector profiling
- MS-256 - Add more cache config
- MS-260 - Refine log
- MS-249 - Check machine hardware during initialize
- MS-261 - Update faiss version to 1.5.3 and add BUILD_FAISS_WITH_MKL as an option
- MS-266 - Improve topk reduce time by using multi-threads
- MS-275 - Avoid sqlite logic error excetion
- MS-278 - add IndexStatsHelper
- MS-313 - add GRPC
- MS-325 - add grpc status return for C++ sdk and modify some format
- MS-278 - Add IndexStatsHelper
- MS-312 - Set openmp thread number by config
- MS-305 - Add CPU core percent metric
- MS-310 - Add milvus CPU utilization ratio and CPU/GPU temperature metrics
- MS-324 - Show error when there is not enough gpu memory to build index
- MS-328 - Check metric type on server start
- MS-332 - Set grpc and thrift server run concurrently
- MS-352 - Add hybrid index

## New Feature
- MS-180 - Add new mem manager
- MS-195 - Add nlist and use_blas_threshold conf
- MS-137 - Integrate knowhere

## Task

- MS-125 - Create 0.3.1 release branch
- MS-306 - Optimize build efficiency

# Milvus 0.3.0 (2019-06-30)

## Bug
- MS-104 - Fix unittest lcov execution error
- MS-102 - Fix build script file condition error
- MS-80 - Fix server hang issue
- MS-89 - Fix compile failed, libgpufaiss.a link missing
- MS-90 - Fix arch match incorrect on ARM
- MS-99 - Fix compilation bug
- MS-110 - Avoid huge file size

## Improvement
- MS-82 - Update server startup welcome message
- MS-83 - Update vecwise to Milvus
- MS-77 - Performance issue of post-search action
- MS-22 - Enhancement for MemVector size control 
- MS-92 - Unify behavior of debug and release build
- MS-98 - Install all unit test to installation directory
- MS-115 - Change is_startup of metric_config switch from true to on
- MS-122 - Archive criteria config 
- MS-124 - HasTable interface
- MS-126 - Add more error code
- MS-128 - Change default db path

## New Feature

- MS-57 - Implement index load/search pipeline
- MS-56 - Add version information when server is started
- MS-64 - Different table can have different index type
- MS-52 - Return search score
- MS-66 - Support time range query
- MS-68 - Remove rocksdb from third-party
- MS-70 - cmake: remove redundant libs in src
- MS-71 - cmake: fix faiss dependency
- MS-72 - cmake: change prometheus source to git
- MS-73 - cmake: delete civetweb
- MS-65 - Implement GetTableRowCount interface
- MS-45 - Implement DeleteTable interface
- MS-75 - cmake: change faiss version to 1.5.2; add CUDA gencode
- MS-81 - fix faiss ptx issue; change cuda gencode
- MS-84 - cmake: add arrow, jemalloc and jsoncons third party; default build option OFF
- MS-85 - add NetIO metric
- MS-96 - add new query interface for specified files
- MS-97 - Add S3 SDK for MinIO Storage
- MS-105 - Add MySQL
- MS-130 - Add prometheus_test
- MS-144 - Add nprobe config
- MS-147 - Enable IVF
- MS-130 - Add prometheus_test

## Task
- MS-74 - Change README.md in cpp
- MS-88 - Add support for arm architecture

# Milvus 0.2.0 (2019-05-31)

## Bug

- MS-32 - Fix thrift error
- MS-34 - Fix prometheus-cpp thirdparty
- MS-67 - Fix license check bug
- MS-76 - Fix pipeline crash bug
- MS-100 - cmake: fix AWS build issue
- MS-101 - change AWS build type to Release

## Improvement

- MS-20 - Clean Code Part 1

## New Feature

- MS-5 - Implement Auto Archive Feature
- MS-6 - Implement SDK interface part 1
- MS-16 - Implement metrics without prometheus
- MS-21 - Implement SDK interface part 2
- MS-26 - cmake. Add thirdparty packages
- MS-31 - cmake: add prometheus
- MS-33 - cmake: add -j4 to make third party packages build faster
- MS-27 - support gpu config and disable license build config in cmake
- MS-47 - Add query vps metrics
- MS-37 - Add query, cache usage, disk write speed and file data size metrics
- MS-30 - Use faiss v1.5.2
- MS-54 - cmake: Change Thrift third party URL to github.com
- MS-69 - prometheus: add all proposed metrics

## Task

- MS-1 - Add CHANGELOG.md
- MS-4 - Refactor the vecwise_engine code structure
- MS-62 - Search range to all if no date specified<|MERGE_RESOLUTION|>--- conflicted
+++ resolved
@@ -11,6 +11,7 @@
 - MS-587 - Count get wrong result after adding vectors and index built immediately
 - MS-599 - Search wrong result when table created with metric_type: IP
 - MS-601 - Docker logs error caused by get CPUTemperature error
+- MS-605 - Server going down during searching vectors
 - MS-620 - Get table row counts display wrong error code
 - MS-622 - Delete vectors should be failed if date range is invalid
 - MS-624 - Search vectors failed if time ranges long enough
@@ -19,15 +20,11 @@
 - MS-640 - Cache object size calculate incorrect
 - MS-641 - Segment fault(signal 11) in PickToLoad
 - MS-644 - Search crashed with index-type: flat
-- MS-647 - [monitor] grafana display average cpu-temp
+- MS-647 - grafana display average cpu-temp
 - MS-652 - IVFSQH quantization double free
-<<<<<<< HEAD
 - MS-653 - When config check fail, Milvus close without message
-=======
-- MS-605 - Server going down during searching vectors
 - MS-654 - Describe index timeout when building index
 - MS-658 - Fix SQ8 Hybrid can't search
->>>>>>> 2ce91b6c
 
 ## Improvement
 - MS-552 - Add and change the easylogging library
